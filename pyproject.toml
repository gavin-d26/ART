[project]
name = "art"
version = "0.1.0"
description = "The OpenPipe Agent Reinforcement Training (ART) library"
readme = "README.md"
requires-python = ">=3.12"
dependencies = [
    "bitsandbytes>=0.45.2 ; sys_platform == 'linux'",
    "matplotlib>=3.10.1",
    "openai>=1.65.5",
    "seaborn>=0.13.2",
    "torch>=2.5.1",
    "torchao>=0.9.0",
    "unsloth ; sys_platform == 'linux'",
    "unsloth-zoo ; sys_platform == 'linux'",
    "vllm==0.7.3",
    "wandb>=0.19.8",
    "peft>=0.14.0",
    "typer>=0.15.2",
    "trl==0.15.2",
    "tblib>=3.0.0",
<<<<<<< HEAD
    "litellm>=1.65.0.post1",
    "torchtune==0.5.0",
=======
    "litellm>=1.65.0.post1"
>>>>>>> 79b1d359
]

[build-system]
requires = ["hatchling"]
build-backend = "hatchling.build"

[tool.uv]
dev-dependencies = [
    "black>=25.1.0",
    "ipykernel>=6.29.5",
    "ipywidgets>=8.1.5",
    "openpipe>=4.49.0",
    "panza",
    "polars>=1.26.0",
    "skypilot[aws,cudo,do,fluidstack,gcp,lambda,paperspace,runpod]>=0.8.0",
]
override-dependencies = [
    "bitsandbytes; sys_platform == 'linux'",
    "unsloth ; sys_platform == 'linux'",
    "unsloth-zoo ; sys_platform == 'linux'",
    "xformers; sys_platform == 'linux'",
]

[tool.uv.sources]
unsloth = { git = "https://github.com/bradhilton/unsloth" }
unsloth-zoo = { git = "https://github.com/bradhilton/unsloth-zoo" }
panza = { git = "https://github.com/corbt/panza.git" }<|MERGE_RESOLUTION|>--- conflicted
+++ resolved
@@ -19,12 +19,7 @@
     "typer>=0.15.2",
     "trl==0.15.2",
     "tblib>=3.0.0",
-<<<<<<< HEAD
-    "litellm>=1.65.0.post1",
-    "torchtune==0.5.0",
-=======
     "litellm>=1.65.0.post1"
->>>>>>> 79b1d359
 ]
 
 [build-system]
